#
# Copyright The NOMAD Authors.
#
# This file is part of NOMAD. See https://nomad-lab.eu for further info.
#
# Licensed under the Apache License, Version 2.0 (the "License");
# you may not use this file except in compliance with the License.
# You may obtain a copy of the License at
#
#     http://www.apache.org/licenses/LICENSE-2.0
#
# Unless required by applicable law or agreed to in writing, software
# distributed under the License is distributed on an "AS IS" BASIS,
# WITHOUT WARRANTIES OR CONDITIONS OF ANY KIND, either express or implied.
# See the License for the specific language governing permissions and
# limitations under the License.
#

"""
Creates an instantiated NXDL schema XML tree by walking the dictionary nest
"""

import datetime
import os
import pathlib
import re
import textwrap
import warnings
from typing import Optional, Union
from urllib.parse import unquote

import lxml.etree as ET
import yaml
from yaml.scanner import ScannerError

from nyaml.comment_collector import CommentCollector
from nyaml.helper import (
    YAML_ATTRIBUTES_ATTRIBUTES,
    YAML_FIELD_ATTRIBUTES,
    YAML_GROUP_ATTRIBUTES,
    YAML_LINK_ATTRIBUTES,
    LineLoader,
    clean_empty_lines,
    get_yaml_escape_char_reverter_dict,
    is_copyright_comment,
    nx_name_type_resolving,
    remove_namespace_from_tag,
)

DOM_COMMENT = (
    "# NeXus - Neutron and X-ray Common Data Format\n"
    "#\n"
    "# Copyright (C) __COPYRIGHT_YEAR__ "
    "NeXus International Advisory Committee (NIAC)\n"
    "#\n"
    "# This library is free software; you can redistribute it and/or\n"
    "# modify it under the terms of the GNU Lesser General Public\n"
    "# License as published by the Free Software Foundation; either\n"
    "# version 3 of the License, or (at your option) any later version.\n"
    "#\n"
    "# This library is distributed in the hope that it will be useful,\n"
    "# but WITHOUT ANY WARRANTY; without even the implied warranty of\n"
    "# MERCHANTABILITY or FITNESS FOR A PARTICULAR PURPOSE.  See the GNU\n"
    "# Lesser General Public License for more details.\n"
    "#\n"
    "# You should have received a copy of the GNU Lesser General Public\n"
    "# License along with this library; if not, write to the Free Software\n"
    "# Foundation, Inc., 59 Temple Place, Suite 330, Boston, MA  02111-1307  USA\n"
    "#\n"
    "# For further information, see http://www.nexusformat.org\n"
)
NX_ATTR_IDNT = "\\@"
NX_UNIT_IDNT = "unit"
DEPTH_SIZE = 4 * " "
# Initialised in yml_reader() funtion
COMMENT_BLOCKS: CommentCollector
CATEGORY = ""  # Definition would be either 'base' or 'application'


def get_nxdl_copyright_license(nxdl_file):
    """Extract the license part from nxdl file if nxdl file as input."""
    comment_start_sym = "^<!--"
    comment_end_sym = "-->\n+$"
    is_comment_start = False
    is_comment_end = False

    if os.path.isfile(nxdl_file):
        with open(nxdl_file, "r", encoding="utf-8") as nxdl_file_obj:
            nxdl_lines = nxdl_file_obj.readlines()
            comment = ""
            for line in nxdl_lines:
                # Find a single comment
                if re.match(comment_start_sym, line):
                    is_comment_start = True
                elif is_comment_start:
                    if re.match(comment_end_sym, line):
                        is_comment_end = True
                    else:
                        comment += line
                # Varifiy for copyright comment
                if is_comment_start and is_comment_end:
                    if is_copyright_comment(comment):
                        return comment
                    else:
                        comment = ""
                        is_comment_start = False
                        is_comment_end = False
        return ""


# pylint: disable=too-many-lines
def set_copyright_text(nxdl_copyright_license=""):
    """Set copyright text from nxdl file or create from current year."""

    global DOM_COMMENT
    if nxdl_copyright_license:
        DOM_COMMENT = nxdl_copyright_license
    else:
        copyright_year = (
            f"{datetime.datetime.now().year}-{datetime.datetime.now().year}"
        )

        DOM_COMMENT = DOM_COMMENT.replace("__COPYRIGHT_YEAR__", copyright_year)


def yml_reader(inputfile):
    """
    This function launches the LineLoader class.
    It parses the yaml in a dict and extends it with line tag keys for each key of the dict.
    """
    global COMMENT_BLOCKS
    with open(inputfile, "r", encoding="utf-8") as plain_text_yaml:
        loader = LineLoader(plain_text_yaml)
        loaded_yaml = loader.get_single_data()
    COMMENT_BLOCKS = CommentCollector(inputfile, loaded_yaml)
    COMMENT_BLOCKS.extract_all_comment_blocks()

    if "category" not in loaded_yaml.keys():
        raise ValueError(
            "All definitions should be either 'base' or 'application' category. "
            "No category has been found."
        )
    global CATEGORY
    CATEGORY = loaded_yaml["category"]
    return loaded_yaml


def check_for_default_attribute_and_value(xml_element):
    """Check for default attribute for NeXus concepts.

    NeXus Groups, fields and attributes might have xml default attributes and values that must
    come. For example: 'optional' which is 'true' by default for base class and false otherwise.
    """

    # base: Default attributes and value for all elements of base class except dimension element
    base_attr_to_val = {"optional": "true"}

    # application: Default attributes and value for all elements of application class except
    # dimension element
    application_attr_to_val = {"optional": "false"}

    # Default attributes and value for dimension element
    base_dim_attr_to_val = {"required": "false"}
    application_dim_attr_to_val = {"required": "true"}

    # Eligible tag for default attr and value
    eligible_tag = ["group", "field", "attribute"]

    def set_default_attribute(xml_elem, default_attr_to_val):
        for deflt_attr, deflt_val in default_attr_to_val.items():
            if (
                deflt_attr not in xml_elem.attrib
                and "maxOccurs" not in xml_elem.attrib
                and "minOccurs" not in xml_elem.attrib
                and "recommended" not in xml_elem.attrib
            ):
                xml_elem.set(deflt_attr, deflt_val)

    for child in list(xml_element):
        # skipping comment 'function' that mainly collect comment from yaml file.
        if not isinstance(child.tag, str):
            continue
        tag = remove_namespace_from_tag(child.tag)

        if tag == "dim" and CATEGORY == "base":
            set_default_attribute(child, base_dim_attr_to_val)
        if tag == "dim" and CATEGORY == "application":
            set_default_attribute(child, application_dim_attr_to_val)
        if tag in eligible_tag and CATEGORY == "base":
            set_default_attribute(child, base_attr_to_val)
        if tag in eligible_tag and CATEGORY == "application":
            set_default_attribute(child, application_attr_to_val)
        check_for_default_attribute_and_value(child)


def yml_reader_nolinetag(inputfile):
    """
    pyyaml based parsing of yaml file in python dict
    """
    with open(inputfile, "r", encoding="utf-8") as stream:
        parsed_yaml = yaml.safe_load(stream)
    return parsed_yaml


def check_for_skipped_attributes(component, value, allowed_attr=None, verbose=False):
    """
    Check for any attributes have been skipped or not.
    NOTE: We should keep in mind about 'doc'
    """
    block_tag = ["enumeration"]
    if value:
        for attr, val in value.items():
            if attr == "doc":
                continue
            if "__line__" in attr or attr in block_tag:
                continue
            line_number = f"__line__{attr}"
            if verbose:
                print(f"__line__ : {value[line_number]}")
            if (
                not isinstance(val, dict)
                and "\\@" not in attr
                and attr not in allowed_attr
                and "NX" not in attr
                and val
            ):
                raise ValueError(
                    f"An attribute '{attr}' in part '{component}' has been found"
                    f". Please check around line '{value[line_number]}. At this "
                    f"time, the allowed attrbutes are {allowed_attr}."
                )


def format_nxdl_doc(string):
    """NeXus format for doc string"""
    string = check_for_mapping_char_other(string)
    string_len = 80
    if "\n" not in string:
        if len(string) > string_len:
            wrapped = textwrap.TextWrapper(
                width=string_len, break_long_words=False, replace_whitespace=False
            )
            string = "\n".join(wrapped.wrap(string))
        formatted_doc = "\n" + f"{string}"
    else:
        text_lines = string.split("\n")
        text_lines = clean_empty_lines(text_lines)
        formatted_doc = "\n" + "\n".join(text_lines)
    if not formatted_doc.endswith("\n"):
        formatted_doc += "\n"
    return formatted_doc.expandtabs(4)


def check_for_mapping_char_other(text):
    """
    Check for mapping char \':\' which does not be passed through yaml library.
    Then replace it by ':'.
    """
    if not text:
        text = ""
    text = str(text)
    if text == "True":
        text = "true"
    if text == "False":
        text = "false"
    # Some escape char is not valid in yaml libray which is written while writing
    # yaml file. In the time of writing nxdl revert to that escape char.
    escape_reverter = get_yaml_escape_char_reverter_dict()
    for key, val in escape_reverter.items():
        if key in text:
            text = text.replace(key, val)
    return text.strip()


def handle_each_part_doc(text):
    """Check and handle if the text is corresponds to xref or plain doc.

    In nyaml doc the entire documentation may come in list of small docs.
    one doc string might be as follows:
    '''
    xref:
        spec: <spec>
        term: <term>
        url: <url>
    '''

    which has to be formatted as
    '''
    This concept is related to term `<term>`_ of the <spec> standard.
    .. _<term>: <url>


    Parameters
    ----------
    text : string
        String that looks like yaml notaion.

    return
    ------
    Formated text
    """

    clean_txt = text.strip()

    if not clean_txt.startswith("xref:"):
        return format_nxdl_doc(check_for_mapping_char_other(clean_txt)).strip()

    no_lines = len(clean_txt.splitlines())
    try:
        xref_dict = yaml.safe_load(clean_txt)
    except ScannerError as scan_err:
        raise ValueError(
            "Found invalid xref. Please make sure that your xref entries are valid yaml."
        ) from scan_err
    xref_entries = xref_dict.get("xref", {})

    if no_lines != len(xref_entries) + 1:
        raise ValueError("Invalid xref. It contains nested or duplicate keys.")

    if no_lines > 4:
        raise ValueError("Invalid xref. Too many keys.")

    for key in xref_entries:
        if key not in ("term", "spec", "url"):
            raise ValueError(
                f"Invalid xref key `{key}`. Must be one of `term`, `spec` or `url`."
            )

    return (
        f"This concept is related to term `{xref_entries.get('term', 'NO TERM')}`_ "
        f"of the {xref_entries.get('spec', 'NO TERM')} standard.\n\n"
        f".. _{xref_entries.get('term', 'NO SPECIFICATION')}: "
        f"{xref_entries.get('url', 'NO URL')}"
    )


def xml_handle_doc(obj, value: Union[str, list], line_number=None, line_loc=None):
    """This function creates a 'doc' element instance, and appends it to an existing element"""
    # global comment_bolcks
    doc_elemt = ET.SubElement(obj, "doc")
    text = ""
    if isinstance(value, list):
        for doc_part in value:
            text = text + "\n" + handle_each_part_doc(doc_part) + "\n"
    else:
        text = text + "\n" + handle_each_part_doc(value) + "\n"
    # To keep the doc middle of doc tag.
    doc_elemt.text = text
    if line_loc is not None and line_number is not None:
        xml_handle_comment(obj, line_number, line_loc, doc_elemt)


def xml_handle_units(obj, value):
    """This function creates a 'units' element instance, and appends it to an existing element"""
    obj.set("units", str(value))


# pylint: disable=too-many-branches
def xml_handle_exists(dct, obj, keyword, value):
    """
    This function creates an 'exists' element instance, and appends it to an existing element
    """
    line_number = f"__line__{keyword}"
    assert value is not None, (
        f"Line {dct[line_number]}: exists argument must not be None !"
    )
    if isinstance(value, list):
        if len(value) == 4:
            if value[0] == "min" and value[2] == "max":
                obj.set("minOccurs", str(value[1]))
                if str(value[3]) != "infty":
                    obj.set("maxOccurs", str(value[3]))
                else:
                    obj.set("maxOccurs", "unbounded")
            elif value[0] == "max" and value[2] == "min":
                if str(value[1]) != "infty":
                    obj.set("maxOccurs", str(value[1]))
                else:
                    obj.set("maxOccurs", "unbounded")
                obj.set("minOccurs", str(value[3]))
            else:
                raise ValueError(
                    f"Line {dct[line_number]}: exists keyword"
                    f"needs to go either with an optional [recommended] list with two "
                    f"entries either [min, <uint>] or [max, <uint>], or a list of four "
                    f"entries [min, <uint>, max, <uint>] !"
                )
        elif len(value) == 2 and value[0] == "min":
            obj.set("minOccurs", str(value[1]))
        elif len(value) == 2 and value[0] == "max":
            obj.set("maxOccurs", str(value[1]))
        else:
            raise ValueError(
                f"Line {dct[line_number]}: exists keyword "
                f"needs to go either with optional, recommended, a list with two "
                f"entries either [min, <uint>] or [max, <uint>], or a list of four "
                f"entries [min, <uint>, max, <uint>] !"
            )
    else:
        # This clause take optional in all cases except dimension where 'required' key is allowed
        # not the 'optional' key.
        if value == "optional":
            obj.set("optional", "true")
        elif value == "recommended":
            obj.set("recommended", "true")
        elif value == "required":
            obj.set("optional", "false")
        else:
            obj.set("minOccurs", "0")


def xml_handle_dimensions(dct, obj, keyword, value: dict):
    """
    This function creates a 'dimensions' element instance, and appends it to an existing element

    NOTE: we could create xml_handle_dim() function.
        But, the dim elements in yaml file is defined as 'dim =[[index, value]]'
        but dim has other attributes such as 'ref' and also might have doc as chlid.
        so in that sense 'dim' should have come as dict keeping attributes and child as members of
        dict.
        Regarding this situation all the attributes of 'dimensions' and child 'doc' has been
        included here.

        Other attributes, except 'index' and 'value', of 'dim' comes under nested dict named
        'dim_parameter:
            incr:[...]'
    """

    possible_dimension_attrs = ["rank"]  # nxdl attributes
    line_number = f"__line__{keyword}"
    line_loc = dct[line_number]
    assert "dim" in value.keys(), (
        f"Line {line_loc}: No dim as child of dimension has been found."
    )
    xml_handle_comment(obj, line_number, line_loc)
    dims = ET.SubElement(obj, "dimensions")
    # Consider all the children under dimension is dim element and
    # its attributes

    rm_key_list = []
    rank = ""
    for key, val in value.items():
        if "__line__" in key:
            continue
        line_number = f"__line__{key}"
        line_loc = value[line_number]
        if key == "rank":
            rank = val or ""
            if isinstance(rank, int) and rank < 0:
                raise ValueError(
                    f"Dimension must have some info about rank which is not "
                    f"available. Please check around Line: {dct[line_number]}"
                )
            dims.set(key, str(val))
            rm_key_list.append(key)
            rm_key_list.append(line_number)
            xml_handle_comment(obj, line_number, line_loc, dims)
        # Check dimension doc and handle it
        elif key == "doc" and isinstance(val, str):
            xml_handle_doc(dims, val, line_number, line_loc)
            rm_key_list.append(key)
            rm_key_list.append(line_number)
        elif key in possible_dimension_attrs and not isinstance(val, dict):
            dims.set(key, str(val))
            rm_key_list.append(key)
            rm_key_list.append(line_number)
            xml_handle_comment(obj, line_number, line_loc, dims)

    for key in rm_key_list:
        del value[key]

    xml_handle_dim_from_dimension_dict(dct, dims, keyword, value, rank=False)

    if isinstance(value, dict) and value != {}:
        recursive_build(dims, value, verbose=None)


def xml_handle_dim(dct, obj, keyword, value):
    """
    This function creates a 'dimensions' element instance, and appends it to an existing element.
    Allows for handling numpy tensor notation of dimensions. That is,
    dimensions:
      rank: 1
      dim: (1, 3)
    can be replaced by
    dim: (3,)
    """
    line_number = f"__line__{keyword}"
    line_loc = dct[line_number]
    dims: Optional[ET.Element] = None
    if isinstance(value, str):
        if value[0] == "(" and value[-1] == ")":
            valid_dims = []
            for entry in value[1:-1].replace(" ", "").split(","):
                if len(entry) > 0:  # ignore trailing comma and empty mnemonics
                    valid_dims.append(entry)
            if len(valid_dims) > 0:
                dims = ET.SubElement(obj, "dimensions")
                # dims.set("rank", str(len(valid_dims)))
                dim_idx = 1
                for dim_name in valid_dims:
                    dim = ET.SubElement(dims, "dim")
                    dim.set("index", str(dim_idx))
                    dim.set("value", str(dim_name))
                    dim_idx += 1
    # Comments for all <dim> elements will be on top of the <dimensions> element
    xml_handle_comment(obj, line_number, line_loc, dims)


# pylint: disable=too-many-locals, too-many-arguments, too-many-statements
def xml_handle_dim_from_dimension_dict(
    dct, dims_obj, keyword, value, rank, verbose=False
):
    """
    Handling dim element.
    NOTE: The inputs 'keyword' and 'value' are as input for xml_handle_dimensions
    function. please also read note in xml_handle_dimensions.
    """
    deprecated_dim_attrs = ["ref", "incr", "refindex"]
    possible_dim_attrs = [*deprecated_dim_attrs, "required"]

    # Some attributes might have equivalent name e.g. 'required' is correct one and
    # 'optional' could be another name. Then change attribute to the correct one.
    wrong_to_correct_attr = [("optional", "required")]
    header_line_number = f"__line__{keyword}"
    dim_list = []
    rm_key_list = []
    # NOTE: dim doc and other attributes except 'index' and 'value' will come as list of value
    # under dim_parameters
    if not value:
        return
    rank = ""
    # pylint: disable=too-many-nested-blocks
    for attr, vvalue in value.items():
        if "__line__" in attr:
            continue
        line_number = f"__line__{attr}"
        line_loc = value[line_number]
        # dim comes in precedence
        if attr == "dim":
            # dim consists of [index, value] list
            llist_ind_value = vvalue
            if not isinstance(llist_ind_value, list):
                if llist_ind_value.startswith("(") and llist_ind_value.endswith(")"):
                    llist_ind_value = [
                        x.strip() for x in llist_ind_value[1:-1].split(",")
                    ]
                    llist_ind_value = tuple(filter(lambda x: x != "", llist_ind_value))
                if not isinstance(llist_ind_value, tuple):
                    raise TypeError(
                        f"Around line {dct[header_line_number]}: dim argument not a list or tuple !"
                    )
            xml_handle_comment(dims_obj, line_number, line_loc)
            if isinstance(rank, int) and rank > 0:
                assert rank == len(llist_ind_value), (
                    f"Wrong dimension rank check around Line {dct[header_line_number]}.\n"
                    f"Line {[dct[header_line_number]]} rank value {rank} "
                    f"is not the same as dim array = "
                    f"{len(llist_ind_value)}."
                )
            # Taking care of ind and value that comes as list of list
            for ind, dim_ind_val in enumerate(llist_ind_value):
                dim = ET.SubElement(dims_obj, "dim")

                if (
                    isinstance(dim_ind_val, list)
                    and len(dim_ind_val) == 2
                    and dim_ind_val[1]
                ):
                    dim.set("index", str(dim_ind_val[0]))
                    dim.set("value", str(dim_ind_val[1]))
                else:
                    dim.set("index", str(ind + 1))
                    dim.set("value", str(dim_ind_val))

                dim_list.append(dim)
            rm_key_list.append(attr)
            rm_key_list.append(line_number)
        elif attr == "dim_parameters" and isinstance(vvalue, dict):
            xml_handle_comment(dims_obj, line_number, line_loc)
            for kkkey, vvval in vvalue.items():
                if "__line__" in kkkey:
                    continue
                cmnt_number = f"__line__{kkkey}"
                cmnt_loc = vvalue[cmnt_number]
                # Check whether any optional attributes added
                for tuple_wng_crt in wrong_to_correct_attr:
                    if kkkey == tuple_wng_crt[0]:
                        raise ValueError(
                            f"{cmnt_loc}: Attribute '{kkkey}' is prohibited, use "
                            f"'{tuple_wng_crt[1]}"
                        )
                if kkkey == "doc" and dim_list:
                    # doc comes as list of doc
                    for i, dim in enumerate(dim_list):
                        if isinstance(vvval, list) and i < len(vvval):
                            tmp_val = vvval[i]
                            xml_handle_doc(dim, vvval[i], cmnt_number, cmnt_loc)
                        # Check all the dim have doc if not skip
                        elif isinstance(vvval, list) and i >= len(vvval):
                            pass
                else:
                    if kkkey in deprecated_dim_attrs:
                        dep_text = (
                            f"Attrbute {kkkey} is deprecated. "
                            f"Check attributes after line {cmnt_loc}"
                        )
                        warnings.warn(dep_text, DeprecationWarning)
                    for i, dim in enumerate(dim_list):
                        # all atribute of dims comes as list
                        if isinstance(vvval, list) and i < len(vvval):
                            tmp_val = vvval[i]
                            dim.set(kkkey, str(tmp_val))

                        # Check all the dim have doc if not skip
                        elif isinstance(vvval, list) and i >= len(vvval):
                            pass
                        # All dim might have the same value for the same attribute
                        elif not isinstance(vvval, list):
                            tmp_val = value
                            dim.set(kkkey, str(tmp_val))
            rm_key_list.append(attr)
            rm_key_list.append(line_number)
        else:
            raise ValueError(
                f"Got unexpected block except 'dim' and 'dim_parameters'."
                f"Please check around line {line_number}"
            )

    for key in rm_key_list:
        del value[key]

    check_for_skipped_attributes("dim", value, possible_dim_attrs, verbose)


def xml_handle_enumeration(dct, obj, keyword, value, verbose):
    """This function creates an 'enumeration' element instance.

    Two cases are handled:
    1) the items are in a list
    2) the items are dictionaries and may contain a nested doc
    """
    line_number = f"__line__{keyword}"
    line_loc = dct[line_number]
    xml_handle_comment(obj, line_number, line_loc)
    enum = ET.SubElement(obj, "enumeration")

    assert value is not None, (
        f"Line {line_loc}: enumeration must \
bear at least an argument !"
    )
    assert len(value) >= 1, (
        f"Line {dct[line_number]}: enumeration must not be an empty list!"
    )
    if isinstance(value, list):
        for element in value:
            itm = ET.SubElement(enum, "item")
            itm.set("value", str(element))
    if isinstance(value, dict) and value != {}:
        for element in value.keys():
            if "__line__" not in element:
                itm = ET.SubElement(enum, "item")
                itm.set("value", str(element))
                if isinstance(value[element], dict):
                    recursive_build(itm, value[element], verbose)


# pylint: disable=unused-argument
def xml_handle_link(dct, obj, keyword, value, verbose):
    """
    If we have an NXDL link we decode the name attribute from <optional string>(link)[:-6]
    """

    line_number = f"__line__{keyword}"
    line_loc = dct[line_number]
    xml_handle_comment(obj, line_number, line_loc)
    name = keyword[:-6]
    link_obj = ET.SubElement(obj, "link")
    link_obj.set("name", str(name))

    if value:
        rm_key_list = []
        for attr, vval in value.items():
            if "__line__" in attr:
                continue
            line_number = f"__line__{attr}"
            line_loc = value[line_number]
            if attr == "doc":
                xml_handle_doc(link_obj, vval, line_number, line_loc)
                rm_key_list.append(attr)
                rm_key_list.append(line_number)
            elif attr in YAML_LINK_ATTRIBUTES and not isinstance(vval, dict):
                if vval:
                    link_obj.set(attr, str(vval))
                rm_key_list.append(attr)
                rm_key_list.append(line_number)
                xml_handle_comment(obj, line_number, line_loc, link_obj)

        for key in rm_key_list:
            del value[key]
        # Check for skipped attributes
        check_for_skipped_attributes("link", value, YAML_LINK_ATTRIBUTES, verbose)

    if isinstance(value, dict) and value != {}:
        recursive_build(link_obj, value, verbose=None)


def xml_handle_choice(dct, obj, keyword, value, verbose=False):
    """
    Build choice xml elements. That consists of groups.
    """
    line_number = f"__line__{keyword}"
    line_loc = dct[line_number]
    xml_handle_comment(obj, line_number, line_loc)
    # Add to this tuple if new attributes have been added to nexus definition.
    possible_attr = ()
    choice_obj = ET.SubElement(obj, "choice")
    # take care of special attributes
    name = keyword[:-8]
    choice_obj.set("name", name)

    if value:
        rm_key_list = []
        for attr, vval in value.items():
            if "__line__" in attr:
                continue
            line_number = f"__line__{attr}"
            line_loc = value[line_number]
            if attr == "doc":
                xml_handle_doc(choice_obj, vval, line_number, line_loc)
                rm_key_list.append(attr)
                rm_key_list.append(line_number)
            elif attr in possible_attr and not isinstance(vval, dict):
                if vval:
                    choice_obj.set(attr, str(vval))
                rm_key_list.append(attr)
                rm_key_list.append(line_number)
                xml_handle_comment(obj, line_number, line_loc, choice_obj)

        for key in rm_key_list:
            del value[key]
        # Check for skipped attributes
        check_for_skipped_attributes("choice", value, possible_attr, verbose)

    if isinstance(value, dict) and value != {}:
        recursive_build(choice_obj, value, verbose=None)


def xml_handle_symbols(dct, obj, keyword, value: dict):
    """Handle a set of NXDL symbols as a child to obj"""
    line_number = f"__line__{keyword}"
    line_loc = dct[line_number]
    assert len(list(value.keys())) > 0, (
        f"Line {line_loc}: symbols table must not be empty !"
    )
    xml_handle_comment(obj, line_number, line_loc)
    syms = ET.SubElement(obj, "symbols")
    if "doc" in value.keys():
        line_number = "__line__doc"
        line_loc = value[line_number]
        xml_handle_comment(syms, line_number, line_loc)
        doctag = ET.SubElement(syms, "doc")
        doctag.text = "\n" + textwrap.fill(value["doc"], width=70) + "\n"
    rm_key_list = []
    for kkeyword, vvalue in value.items():
        if "__line__" in kkeyword:
            continue
        if kkeyword != "doc":
            line_number = f"__line__{kkeyword}"
            line_loc = value[line_number]
            xml_handle_comment(syms, line_number, line_loc)
            assert vvalue is not None and isinstance(vvalue, str), (
                f"Line {line_loc}: put a comment in doc string !"
            )
            sym = ET.SubElement(syms, "symbol")
            sym.set("name", kkeyword)
            xml_handle_doc(sym, vvalue)
            rm_key_list.append(kkeyword)
            rm_key_list.append(line_number)
    for key in rm_key_list:
        del value[key]


def check_keyword_variable(verbose, dct, keyword, value):
    """
    Check whether both keyword_name and keyword_type are empty,
        and complains if it is the case
    """
    keyword_name, keyword_type = nx_name_type_resolving(keyword)
    if verbose:
        print(f"{keyword_name}({keyword_type}): value type is {type(value)}\n")
    if keyword_name == "" and keyword_type == "":
        line_number = f"__line__{keyword}"
        raise ValueError(f"Line {dct[line_number]}: found an improper yaml key !")


def helper_keyword_type(kkeyword_type):
    """
    Return a value of keyword_type if it belong to NX_TYPE_KEYS
    """
    if re.match(r"NX_[A-Z]+", kkeyword_type):
        return kkeyword_type
    return None


def verbose_flag(verbose, keyword, value):
    """
    Verbose stdout printing for nested levels of yaml file, if verbose flag is active
    """
    if verbose:
        print(f"key:{keyword}; value type is {type(value)}\n")


def xml_handle_attributes(dct, obj, keyword, value, verbose):
    """Handle the attributes found connected to attribute field"""

    line_number = f"__line__{keyword}"
    line_loc = dct[line_number]
    xml_handle_comment(obj, line_number, line_loc)
    # as an attribute identifier
    keyword_name, keyword_typ = nx_name_type_resolving(keyword)
    line_number = f"__line__{keyword}"
    if verbose:
        print(f"__line__ : {dct[line_number]}")
    if keyword_name == "" and keyword_typ == "":
        raise ValueError(f"Line {dct[line_number]}: found an improper yaml key !")
    elemt_obj = ET.SubElement(obj, "attribute")
    elemt_obj.set("name", keyword_name[2:])
    if keyword_typ:
        elemt_obj.set("type", keyword_typ)

    rm_key_list = []
    if value and value:
        # taking care of attributes of attributes
        for attr, attr_val in value.items():
            if "__line__" in attr:
                continue
            line_number = f"__line__{attr}"
            line_loc = value[line_number]
            if attr in ["doc", *YAML_ATTRIBUTES_ATTRIBUTES] and not isinstance(
                attr_val, dict
            ):
                if attr == "unit":
                    elemt_obj.set(f"{attr}s", str(value[attr]))
                    rm_key_list.append(attr)
                    rm_key_list.append(line_number)
                    xml_handle_comment(obj, line_number, line_loc, elemt_obj)
                elif attr == "exists" and attr_val:
                    xml_handle_exists(value, elemt_obj, attr, attr_val)
                    rm_key_list.append(attr)
                    rm_key_list.append(line_number)
                    xml_handle_comment(obj, line_number, line_loc, elemt_obj)
                elif attr == "doc":
                    xml_handle_doc(
                        elemt_obj, format_nxdl_doc(attr_val), line_number, line_loc
                    )
                    rm_key_list.append(attr)
                    rm_key_list.append(line_number)
                else:
                    elemt_obj.set(attr, check_for_mapping_char_other(attr_val))
                    rm_key_list.append(attr)
                    rm_key_list.append(line_number)
                    xml_handle_comment(obj, line_number, line_loc, elemt_obj)

        for key in rm_key_list:
            del value[key]
        # Check cor skipped attribute
        check_for_skipped_attributes(
            "Attribute", value, YAML_ATTRIBUTES_ATTRIBUTES, verbose
        )
    if value:
        recursive_build(elemt_obj, value, verbose)


def validate_field_attribute_and_value(v_attr, vval, allowed_attribute, value):
    """
    Check for any attributes that comes with invalid name,
        and invalid value.
    """

    if not isinstance(vval, dict) and not str(vval):  # check for empty value
        line_number = f"__line__{v_attr}"
        raise ValueError(
            f"In a field a valid attrbute ('{v_attr}') found that is not stored."
            f" Please check around line {value[line_number]}"
        )

    # The below elements might come as child element
    skipped_child_name = ["doc", "dimension", "enumeration", "choice", "exists"]
    # check for invalid key or attributes
    if (
        v_attr not in [*skipped_child_name, *allowed_attribute]
        and "__line__" not in v_attr
        and not isinstance(vval, dict)
        and "(" not in v_attr  # skip only groups and field that has name and type
        and "\\@" not in v_attr
    ):  # skip nexus attributes
        line_number = f"__line__{v_attr}"
        raise ValueError(
            f"In a field or group a invalid attribute ('{v_attr}') or child has found."
            f" Please check around line {value[line_number]}."
        )


def xml_handle_fields_or_group(
    dct, obj, keyword, value, ele_type, allowed_attr, verbose=False
):
    """Handle a field or group in yaml file."""
    line_annot = f"__line__{keyword}"
    line_loc = dct[line_annot]
    xml_handle_comment(obj, line_annot, line_loc)
    l_bracket = -1
    r_bracket = -1
    if keyword.count("(") == 1:
        l_bracket = keyword.index("(")
    if keyword.count(")") == 1:
        r_bracket = keyword.index(")")

    keyword_name, keyword_type = nx_name_type_resolving(keyword)
    if ele_type == "field" and not keyword_name:
        raise ValueError(
<<<<<<< HEAD
            f"No name for NeXus {ele_type} has been found.Check around line:{line_loc}"
=======
            f"No name for NeXus {ele_type} has been found. Check around line:{line_loc}"
>>>>>>> edaecbb1
        )
    if not keyword_type and not keyword_name:
        raise ValueError(
            f"No name or type for NeXus {ele_type} has been found."
            f"Check around line: {line_loc}"
        )

    elemt_obj = ET.SubElement(obj, ele_type)

    # type come first
    if l_bracket == 0 and r_bracket > 0:
        elemt_obj.set("type", keyword_type)
        if keyword_name:
            elemt_obj.set("name", keyword_name)
    elif l_bracket > 0:
        elemt_obj.set("name", keyword_name)
        if keyword_type:
            elemt_obj.set("type", keyword_type)
    else:
        elemt_obj.set("name", keyword_name)

    if value:
        rm_key_list = []
        # In each each if clause apply xml_handle_comment(), to collect
        # comments on that yaml line.
        for attr, vval in value.items():
            if "__line__" in attr:
                continue
            line_number = f"__line__{attr}"
            line_loc = value[line_number]
            if attr == "doc":
                xml_handle_doc(
                    elemt_obj,
                    vval,
                    line_number,
                    line_loc,
                )
                rm_key_list.append(attr)
                rm_key_list.append(line_number)
            elif attr == "exists" and vval:
                xml_handle_exists(value, elemt_obj, attr, vval)
                rm_key_list.append(attr)
                rm_key_list.append(line_number)
                xml_handle_comment(obj, line_number, line_loc, elemt_obj)
            elif ele_type == "field" and attr == "unit":
                xml_handle_units(elemt_obj, vval)
                xml_handle_comment(obj, line_number, line_loc, elemt_obj)
                rm_key_list.append(attr)
            elif ele_type == "field" and attr == "dim":
                # Comment handeled in xml_handle_dim
                xml_handle_dim(dct=value, obj=elemt_obj, keyword=attr, value=vval)
                rm_key_list.append(attr)
            elif attr in allowed_attr and not isinstance(vval, dict) and vval:
                validate_field_attribute_and_value(attr, vval, allowed_attr, value)
                elemt_obj.set(attr, check_for_mapping_char_other(vval))
                rm_key_list.append(attr)
                rm_key_list.append(line_number)
                xml_handle_comment(obj, line_number, line_loc, elemt_obj)

        for key in rm_key_list:
            del value[key]
        # Check for skipped attributes
        check_for_skipped_attributes(ele_type, value, allowed_attr, verbose)

    if isinstance(value, dict) and value != {}:
        recursive_build(elemt_obj, value, verbose)


def xml_handle_comment(
    obj: ET._Element,
    line_annotation: str,
    line_loc_no: int,
    xml_ele: ET._Element = None,
    is_def_cmnt: bool = False,
):
    """Handle comment.

        Add xml comment: check for comments searched by 'line_annotation'
    (e.g. __line__data) and line_loc_no (e.g. 30). It
    does following tasks:

    1. Rearrange comment elements of xml_ele and xml_ele where comment comes first.
    2. Append comment element when no xml_ele found as general comments.
    """

    line_info = (line_annotation, int(line_loc_no))
    if line_info in COMMENT_BLOCKS:  # noqa: F821
        cmnt = COMMENT_BLOCKS.get_comment_by_line_info(line_info)  # noqa: F821
        cmnt_text = cmnt.get_comment_text_list()

        # Check comment for definition element and return
        if is_def_cmnt:
            return cmnt_text
        if xml_ele is not None:
            obj.remove(xml_ele)
            for string in cmnt_text:
                # Format comment string to preserve text nxdl to yaml and vice versa
                obj.append(ET.Comment(string))
            obj.append(xml_ele)
        elif not is_def_cmnt and xml_ele is None:
            for string in cmnt_text:
                obj.append(ET.Comment(string))

    # The searched comment is not related with definition element
    return []


def recursive_build(obj, dct, verbose):
    """Walk through nested dictionary.
    Parameters:
    -----------
    obj : ET.Element
        Obj is the current node of the XML tree where we want to append to.
    dct : dict
     dct is the nested python dictionary which represents the content of a child and
     its successors.

    Note: NXDL fields may contain attributes but trigger no recursion so attributes are leafs.
    """
    for keyword, value in iter(dct.items()):
        if "__line__" in keyword:
            continue
        line_number = f"__line__{keyword}"
        line_loc = dct[line_number]
        keyword_name, keyword_type = nx_name_type_resolving(keyword)
        check_keyword_variable(verbose, dct, keyword, value)
        if verbose:
            print(f"keyword_name:{keyword_name} keyword_type {keyword_type}\n")

        if keyword[-6:] == "(link)":
            xml_handle_link(dct, obj, keyword, value, verbose)
        elif keyword[-8:] == "(choice)":
            xml_handle_choice(dct, obj, keyword, value)
        # The below xml_symbol clause is for the symbols that come ubde filed or attributes
        # Root level symbols has been inside nyaml2nxdl()
        elif keyword_type == "" and keyword_name == "symbols":
            xml_handle_symbols(dct, obj, keyword, value)

        elif re.match(r"NX[a-zA-Z].*", keyword_type) is not None:
            elem_type = "group"
            # we can be sure we need to instantiate a new group
            xml_handle_fields_or_group(
                dct,
                obj,
                keyword,
                value,
                elem_type,
                YAML_GROUP_ATTRIBUTES,
                verbose=False,
            )

        elif keyword_name[0:2] == NX_ATTR_IDNT:  # check if obj qualifies
            xml_handle_attributes(dct, obj, keyword, value, verbose)
        elif keyword == "doc":
            xml_handle_doc(obj, value, line_number, line_loc)
        elif keyword == NX_UNIT_IDNT:
            xml_handle_units(obj, value)
        elif keyword == "enumeration":
            xml_handle_enumeration(dct, obj, keyword, value, verbose)
        elif keyword == "dimensions":
            xml_handle_dimensions(dct, obj, keyword, value)
        elif keyword == "dim":
            xml_handle_dim(dct, obj, keyword, value)
        #   xml_handle_dim(obj, value)
        elif keyword == "exists":
            xml_handle_exists(dct, obj, keyword, value)
        # Handles fileds e.g. AXISNAME
        elif keyword_name != "" and "__line__" not in keyword_name:
            elem_type = "field"
            xml_handle_fields_or_group(
                dct,
                obj,
                keyword,
                value,
                elem_type,
                YAML_FIELD_ATTRIBUTES,
                verbose=False,
            )
        else:
            raise ValueError(
                f"An unknown type of element {keyword} has been found which is "
                f"not be able to be resolved. Check around line {dct[line_number]}"
            )


def extend_doc_type(doc_type, new_component, comment=False):
    """Extend doc type for etree.tostring function

    Extend doc type to build DOM and process instruction comments.
    """
    start_sym = "<?"
    end_sym = "?>"
    if comment:
        start_sym = "<!--\n"
        end_sym = "-->"
    return doc_type + "\n" + start_sym + new_component + end_sym


def pretty_print_xml(xml_root, output_xml, def_comments=None):
    """Print in nxdl.xml file.

    Print better human-readable indented and formatted xml file using
    built-in libraries and preceding XML processing instruction
    """
    # Handle DOM as doc_type
    doc_type = '<?xml-stylesheet type="text/xsl" href="nxdlformat.xsl"?>'

    if DOM_COMMENT:
        doc_type = extend_doc_type(doc_type, DOM_COMMENT, comment=True)
    if def_comments:
        for string in def_comments:
            doc_type = extend_doc_type(doc_type, string, comment=True)

    tmp_xml = "tmp.xml"
    ET.indent(xml_root, space=DEPTH_SIZE)
    xml_string = ET.tostring(
        xml_root,
        pretty_print=True,
        encoding="UTF-8",
        xml_declaration=True,
        doctype=doc_type,
    )
    with open(tmp_xml, "wb") as file_tmp:
        file_tmp.write(xml_string)
    flag = False
    with open(tmp_xml, "r", encoding="utf-8") as file_out:
        with open(output_xml, "w", encoding="utf-8") as file_out_mod:
            for i in file_out.readlines():
                i = unquote(i)
                if "<doc>" not in i and "</doc>" not in i and flag is False:
                    file_out_mod.write(i)
                elif "<doc>" in i and "</doc>" in i:
                    file_out_mod.write(i)
                elif "<doc>" in i and "</doc>" not in i:
                    flag = True
                    white_spaces = len(i) - len(i.lstrip())
                    file_out_mod.write(i)
                elif "<doc>" not in i and "</doc>" not in i and flag is True:
                    file_out_mod.write((white_spaces + 5) * " " + i)
                elif "<doc>" not in i and "</doc>" in i and flag is True:
                    file_out_mod.write(white_spaces * " " + i)
                    flag = False
    tmp_xml_path = pathlib.Path(tmp_xml)
    pathlib.Path.unlink(tmp_xml_path)


# pylint: disable=too-many-statements
def nyaml2nxdl(input_file: str, out_file, verbose: bool):
    """
    Main of the nyaml2nxdl converter, creates XML tree, namespace and
    schema, definitions then evaluates a nested dictionary of groups recursively and
    fields or (their) attributes as children of the groups
    """
    nxdl_copyright_license = get_nxdl_copyright_license(nxdl_file=out_file)
    set_copyright_text(nxdl_copyright_license=nxdl_copyright_license)
    def_attributes = [
        "deprecated",
        "ignoreExtraGroups",
        "category",
        "type",
        "ignoreExtraFields",
        "ignoreExtraAttributes",
        "restricts",
    ]
    yml_appdef = yml_reader(input_file)
    def_cmnt_text = []
    if verbose:
        print(f"input-file: {input_file}\n")
        print("application/base contains the following root-level entries:\n")
        print(str(yml_appdef.keys()))
    # etree does not allow to set namespace-map after root creation
    # So, mimic a nsmap and fill it later as dict has hash property
    nsmap = {
        None: "http://definition.nexusformat.org/nxdl/3.1",
    }
    xml_root = ET.Element("definition", attrib={}, nsmap=nsmap)
    assert "category" in yml_appdef.keys(), (
        "Required root-level keyword category is missing!"
    )
    assert yml_appdef["category"] in [
        "application",
        "base",
    ], (
        "Only \
application and base are valid categories!"
    )
    assert "doc" in yml_appdef.keys(), "Required root-level keyword doc is missing!"

    name_extends = ""
    yml_appdef_copy = yml_appdef.copy()
    for kkey, vvalue in yml_appdef_copy.items():
        if "__line__" in kkey:
            continue
        line_number = f"__line__{kkey}"
        line_loc_no = yml_appdef[line_number]
        if not isinstance(vvalue, dict) and kkey in def_attributes:
            if isinstance(vvalue, bool):
                xml_root.set(kkey, "true" if vvalue else "false")
            else:
                xml_root.set(kkey, str(vvalue) or "")
            cmnt_text = xml_handle_comment(
                xml_root, line_number, line_loc_no, is_def_cmnt=True
            )
            def_cmnt_text += cmnt_text

            del yml_appdef[line_number]
            del yml_appdef[kkey]
        # Taking care of name and extends
        elif "NX" in kkey:
            # Taking the attribute order but the correct value will be stored later
            # check for name first or type first if (NXobject)NXname then type first
            l_bracket_ind = kkey.rfind("(")
            r_bracket_ind = kkey.rfind(")")
            if l_bracket_ind == 0:
                extend = kkey[1:r_bracket_ind]
                name = kkey[r_bracket_ind + 1 :]
                xml_root.set("extends", extend)
                xml_root.set("name", name)
            elif l_bracket_ind > 0:
                name = kkey[0:l_bracket_ind]
                extend = kkey[l_bracket_ind + 1 : r_bracket_ind]
                xml_root.set("name", name)
                xml_root.set("extends", extend)
            else:
                name = kkey
                xml_root.set("name", name)
                xml_root.set("extends", "NXobject")
            cmnt_text = xml_handle_comment(
                xml_root, line_number, line_loc_no, is_def_cmnt=True
            )
            def_cmnt_text += cmnt_text if cmnt_text else []

            name_extends = kkey

    if "type" not in xml_root.attrib:
        xml_root.set("type", "group")
    # Taking care of namespaces
    namespaces = {
        "xsi": "http://www.w3.org/2001/XMLSchema-instance",
    }
    # Fill nsmap variable here
    nsmap.update(namespaces)  # type: ignore
    xml_root.attrib["{http://www.w3.org/2001/XMLSchema-instance}schemaLocation"] = (
        "http://definition.nexusformat.org/nxdl/3.1 ../nxdl.xsd".replace(" ", "%20")
    )

    # Taking care of Symbols elements
    if "symbols" in yml_appdef.keys():
        xml_handle_symbols(yml_appdef, xml_root, "symbols", yml_appdef["symbols"])

        del yml_appdef["symbols"]
        del yml_appdef["__line__symbols"]
    if isinstance(yml_appdef["doc"], str):
        assert yml_appdef["doc"] != "", "Doc has to be a non-empty string!"
    elif isinstance(yml_appdef["doc"], list):
        assert any(yml_appdef["doc"]), (
            "One of the doc elements has to be a non-empty string!"
        )

    line_number = "__line__doc"
    line_loc_no = yml_appdef[line_number]
    xml_handle_doc(xml_root, yml_appdef["doc"], line_number, line_loc_no)

    del yml_appdef["doc"]

    root_keys = 0
    for key in yml_appdef.keys():
        if "__line__" not in key:
            root_keys += 1
            extra_key = key

    assert root_keys == 1, (
        f"Accepting at most keywords: category, doc, symbols, and NX... "
        f"at root-level! check key at root level {extra_key}"
    )

    assert "NX" in name_extends and len(name_extends) > 2, (
        "NX \
keyword has an invalid pattern, or is too short!"
    )
<<<<<<< HEAD
=======
    # Write copyright year in doc string
>>>>>>> edaecbb1
    # Taking care if definition has empty content
    if yml_appdef[name_extends]:
        recursive_build(xml_root, yml_appdef[name_extends], verbose)
    # Taking care of comments that comes at the end of file that is might not be intended for
    # any nxdl elements.
    if COMMENT_BLOCKS[-1].has_post_comment:  # noqa: F821
        post_comment = COMMENT_BLOCKS[-1]  # noqa: F821
        (lin_annot, line_loc) = post_comment.get_line_info()
        xml_handle_comment(xml_root, lin_annot, line_loc)

    # Note: Just to keep the functionality if we need this later.
    default_attr = False
    if default_attr:
        check_for_default_attribute_and_value(xml_root)
    pretty_print_xml(xml_root, out_file, def_cmnt_text)
    if verbose:
        print("Parsed YAML to NXDL successfully\n")<|MERGE_RESOLUTION|>--- conflicted
+++ resolved
@@ -919,11 +919,7 @@
     keyword_name, keyword_type = nx_name_type_resolving(keyword)
     if ele_type == "field" and not keyword_name:
         raise ValueError(
-<<<<<<< HEAD
-            f"No name for NeXus {ele_type} has been found.Check around line:{line_loc}"
-=======
             f"No name for NeXus {ele_type} has been found. Check around line:{line_loc}"
->>>>>>> edaecbb1
         )
     if not keyword_type and not keyword_name:
         raise ValueError(
@@ -1304,10 +1300,7 @@
         "NX \
 keyword has an invalid pattern, or is too short!"
     )
-<<<<<<< HEAD
-=======
     # Write copyright year in doc string
->>>>>>> edaecbb1
     # Taking care if definition has empty content
     if yml_appdef[name_extends]:
         recursive_build(xml_root, yml_appdef[name_extends], verbose)
